// Copyright Rivtower Technologies LLC.
//
// Licensed under the Apache License, Version 2.0 (the "License");
// you may not use this file except in compliance with the License.
// You may obtain a copy of the License at
//
// http://www.apache.org/licenses/LICENSE-2.0
//
// Unless required by applicable law or agreed to in writing, software
// distributed under the License is distributed on an "AS IS" BASIS,
// WITHOUT WARRANTIES OR CONDITIONS OF ANY KIND, either express or implied.
// See the License for the specific language governing permissions and
// limitations under the License.

mod client;
mod config;
mod peer;
mod storage;
mod utils;

use std::path::Path;
use std::path::PathBuf;

<<<<<<< HEAD
use clap::{Arg, Command, crate_version, crate_authors};
=======
use clap::{crate_authors, crate_version, Arg, Command};
>>>>>>> 9bb23993

use git_version::git_version;

use slog::info;
use sloggers::file::FileLoggerBuilder;
use sloggers::terminal::TerminalLoggerBuilder;
use sloggers::Build as _;

use peer::Peer;

use config::load_config;

use utils::set_panic_handler;

const GIT_VERSION: &str = git_version!(
    args = ["--tags", "--always", "--dirty=-modified"],
    fallback = "unknown"
);
const GIT_HOMEPAGE: &str = "https://github.com/cita-cloud/consensus_raft";

fn main() {
    let run_cmd = Command::new("run")
        .about("run the service")
        .arg(
            Arg::new("config")
                .short('c')
                .long("config")
                .help("the consensus config")
                .takes_value(true)
                .validator(|s| s.parse::<PathBuf>())
                .default_value("config.toml"),
        )
        .arg(
            Arg::new("stdout")
                .help("if specified, log to stdout. Overrides the config")
                .long("stdout")
                .conflicts_with_all(&["log-dir", "log-file-name"]),
        )
        .arg(
            Arg::new("log-dir")
                .help("the log dir. Overrides the config")
                .short('d')
                .long("log-dir")
                .takes_value(true)
                .validator(|s| s.parse::<PathBuf>()),
        )
        .arg(
            Arg::new("log-file-name")
                .help("the log file name. Overrride the config")
                .short('f')
                .long("log-file-name")
                .takes_value(true)
                .validator(|s| s.parse::<PathBuf>()),
        );
    let git_cmd = Command::new("git").about("show git info");

    let app = Command::new("consensus_raft")
        .author(crate_authors!())
        .version(crate_version!())
        .about("Consensus service for CITA-Cloud")
        .subcommands([run_cmd, git_cmd]);

    let matches = app.get_matches();

    match matches.subcommand() {
        Some(("run", m)) => {
            let config = {
                let path = m.value_of("config").unwrap();
                load_config(path)
            };

            let log_level = config.log_level.parse().expect("unrecognized log level");
            let logger = if m.is_present("stdout") || config.log_to_stdout {
                let mut log_builder = TerminalLoggerBuilder::new();
                log_builder.level(config.log_level.parse().expect("unrecognized log level"));
                log_builder.build().expect("can't build terminal logger")
            } else {
                // File log
                let log_path = {
                    let log_dir = Path::new(m.value_of("log-dir").unwrap_or(&config.log_dir));
                    let log_file_name =
                        m.value_of("log-file-name").unwrap_or(&config.log_file_name);

                    if !log_dir.exists() {
                        std::fs::create_dir_all(&log_dir).expect("cannot create log dir");
                    }
                    log_dir.join(log_file_name)
                };
                let mut log_builder = FileLoggerBuilder::new(log_path);
                log_builder.level(log_level);
                // 50 MB
                log_builder.rotate_size(config.log_rotate_size);
                log_builder.rotate_keep(config.log_rotate_keep);
                log_builder.rotate_compress(config.log_rotate_compress);
                log_builder.build().expect("can't build file logger")
            };

            set_panic_handler(logger.clone());

            let rt = tokio::runtime::Runtime::new().unwrap();
            rt.block_on(async move {
                let mut peer = Peer::setup(config, logger.clone()).await;
                peer.run().await;
                info!(logger, "raft service exit");
            });
        }
        Some(("git", _)) => {
            println!("git version: {}", GIT_VERSION);
            println!("homepage: {}", GIT_HOMEPAGE);
        }
        None => {
            println!("no subcommand provided");
        }
        _ => unreachable!(),
    }
}<|MERGE_RESOLUTION|>--- conflicted
+++ resolved
@@ -20,12 +20,8 @@
 
 use std::path::Path;
 use std::path::PathBuf;
+use clap::{crate_authors, crate_version, Arg, Command};
 
-<<<<<<< HEAD
-use clap::{Arg, Command, crate_version, crate_authors};
-=======
-use clap::{crate_authors, crate_version, Arg, Command};
->>>>>>> 9bb23993
 
 use git_version::git_version;
 
